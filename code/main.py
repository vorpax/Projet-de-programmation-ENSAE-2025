"""
Main module for testing the grid and solvers.

This module loads a grid from an input file, initializes cells, and runs
a solver to find a matching solution. It demonstrates the basic workflow
of loading a grid and applying a solver algorithm.
"""

import sys
<<<<<<< HEAD

# from gridArthur import Grid
=======
from gridArthur import Grid as GridArthur
from grid import Grid
>>>>>>> 95bc5704
from solver import SolverHungarian
from grid import Grid

# from solverArthur import SolverGeneral

# from max_weight_matching import max_weight_matching


def main():
    """
    Main function that loads a grid from a file and runs the Hungarian solver.

    Usage:
        python main.py [grid_file_path]

    If no grid file path is provided, it defaults to grid01.in
    """
    # Handle command line arguments for grid file
    data_path = "./input/"
    if len(sys.argv) > 1:
        file_name = sys.argv[1]
    else:
        file_name = data_path + "grid00.in"

    # Load grid from file
    grid = Grid.grid_from_file(file_name, read_values=True)
    grid.cell_init()

    # Display grid information
    print_grid_cells(grid)

    # Initialize and run the Hungarian solver
    solver = SolverHungarian(grid)

    # Display valid pair information
    print_valid_pairs(grid)

    # Run the algorithm
    matching_pairs = solver.run()
    score = solver.score()

    # Display results
    print_results(grid, solver, matching_pairs, score)


def print_grid_cells(grid):
    """Print all cells in the grid with their colors and values."""
    for i in range(grid.n):
        for j in range(grid.m):
            color = grid.get_coordinate_color(i, j)
            value = grid.get_coordinate_value(i, j)
            print(f"Cell ({i},{j}): color={color}, value={value}")


def print_valid_pairs(grid):
    """Print information about all possible valid pairs in the grid."""
    print("All possible valid pairs for this grid:")
    all_valid_pairs = []

    print("Grid colors and values:")
    for i in range(grid.n):
        color_row = [grid.color[i][j] for j in range(grid.m)]
        value_row = [grid.value[i][j] for j in range(grid.m)]
        print(f"Row {i}: Colors={color_row}, Values={value_row}")

    print("\nPossible pairs:")
    for i in range(grid.n):
        for j in range(grid.m):
            # Check adjacent cells (up, down, left, right)
            adjacents = [(i + 1, j), (i - 1, j), (i, j + 1), (i, j - 1)]
            for adj_i, adj_j in adjacents:
                if 0 <= adj_i < grid.n and 0 <= adj_j < grid.m:
                    pair = ((i, j), (adj_i, adj_j))
                    if not grid.is_pair_forbidden(pair):
                        cost = grid.cost(pair)
                        cell1_value = grid.get_coordinate_value(i, j)
                        cell2_value = grid.get_coordinate_value(adj_i, adj_j)
                        expected_cost = abs(cell1_value - cell2_value)
                        all_valid_pairs.append((pair, cost))
                        print(
                            f"Pair {pair}: Cost = {cost}, Expected = {expected_cost}, "
                            f"Cell1 value = {cell1_value}, Cell2 value = {cell2_value}"
                        )

    print(f"\nTotal possible valid pairs: {len(all_valid_pairs)}\n")
    print("=" * 50)


def print_results(grid, solver, matching_pairs, score):
    """Print the results of the solver run."""
    print(f"Final score: {score}")
    print(f"Number of pairs: {len(matching_pairs)}")

    # Get costs for each pair
    pair_costs = []
    for pair in matching_pairs:
        cost = grid.cost(pair)
        pair_costs.append((pair, cost))

    print("\nAll paired cells and their costs:")
    for i, (pair, cost) in enumerate(pair_costs):
        print(f"Pair {i+1}: {pair} - Cost: {cost}")

    # Calculate score components
    remaining_cells = [cell for cell in solver.all_cells if cell not in solver.cells]
    remaining_cells_cost = sum(
        grid.get_coordinate_value(cell[0], cell[1])
        for cell in remaining_cells
        if grid.get_coordinate_color(cell[0], cell[1]) != "k"
    )
    chosen_pairs_cost = sum(grid.cost(pair) for pair in matching_pairs)

    print(f"\nScore breakdown:")
    print(f"- Remaining cells cost: {remaining_cells_cost}")
    print(f"- Chosen pairs cost: {chosen_pairs_cost}")
    print(f"- Total score: {remaining_cells_cost + chosen_pairs_cost}")

    print(f"\nNumber of remaining cells: {len(remaining_cells)}")
    if remaining_cells:
        print("All remaining cells:")
        for cell in remaining_cells:
            value = grid.get_coordinate_value(cell[0], cell[1])
            color = grid.get_coordinate_color(cell[0], cell[1])
            print(f"Cell {cell}: Value = {value}, Color = {color}")


if __name__ == "__main__":
    # main()
    data_path = "./input/"
    file_name = data_path + "grid00.in"

    # Load grid from file
    grid = Grid.grid_from_file(file_name, read_values=True)
    # grid.cell_init()

    solver = SolverHungarian(grid)
    solver.run()
    print(solver.score())
    print("brk")

# Hungarian Algorithm
# Edmond's algorithm
# edmond's algorithm
# https://cp-algorithms.com/graph/Assignment-problem-min-flow.html
# https://github.com/keon/algorithms
# Va falloir mettre de bons poids pour gérer le truc.
# Mettre un max valeur à la bien.<|MERGE_RESOLUTION|>--- conflicted
+++ resolved
@@ -7,13 +7,8 @@
 """
 
 import sys
-<<<<<<< HEAD
-
-# from gridArthur import Grid
-=======
 from gridArthur import Grid as GridArthur
 from grid import Grid
->>>>>>> 95bc5704
 from solver import SolverHungarian
 from grid import Grid
 
